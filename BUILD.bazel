--- conflicted
+++ resolved
@@ -149,11 +149,8 @@
     "src/f32-vrnd/f32-vrndu.h",
     "src/f32-vrnd/f32-vrndz.h",
     "src/f32-vrsqrt/f32-vrsqrt.h",
-<<<<<<< HEAD
     "src/f32-vscaleexpminusmax/f32-vscaleexpminusmax.h",
-=======
     "src/f32-vscaleextexp/f32-vscaleextexp.h",
->>>>>>> 5ecd8f9e
     "src/f32-vsigmoid/f32-vsigmoid.h",
     "src/f32-vsqr/f32-vsqr.h",
     "src/f32-vsqrt/f32-vsqrt.h",
