// Copyright 2023 Google LLC
//
// This source code is licensed under the BSD-style license found in the
// LICENSE file in the root directory of this source tree.
//
// Auto-generated file. Do not edit!
//   Specification: test/qd8-f16-qb4w-gemm-minmax.yaml
//   Generator: tools/generate-gemm-test.py

#include <benchmark/benchmark.h>
#include "bench/gemm-benchmark.h"
#include "bench/utils.h"
#include "xnnpack/common.h"
#include "xnnpack/gemm.h"
#include "xnnpack/isa-checks.h"
#include "xnnpack/microfnptr.h"
#include "xnnpack/microparams-init.h"
#include "xnnpack/pack.h"


<<<<<<< HEAD
#if XNN_ARCH_X86 || XNN_ARCH_X86_64
  static void qd8_f16_qb4w_gemm_minmax_ukernel_1x8c8__avx2(benchmark::State& state, const char* net) {
    GEMMBenchmark(state,
      xnn_qd8_f16_qb4w_gemm_minmax_ukernel_1x8c8__avx2,
      xnn_init_f16_qb4w_minmax_avx_params,
      xnn_pack_qs8_qb4w_gemm_goi_w,
      /*mr=*/1, /*nr=*/8, /*kr=*/8, /*sr=*/1,
      benchmark::utils::CheckAVX2);
  }

  BENCHMARK_GEMM_BL(qd8_f16_qb4w_gemm_minmax_ukernel_1x8c8__avx2)

  static void qd8_f16_qb4w_gemm_minmax_ukernel_2x8c8__avx2(benchmark::State& state, const char* net) {
    GEMMBenchmark(state,
      xnn_qd8_f16_qb4w_gemm_minmax_ukernel_2x8c8__avx2,
      xnn_init_f16_qb4w_minmax_avx_params,
      xnn_pack_qs8_qb4w_gemm_goi_w,
      /*mr=*/2, /*nr=*/8, /*kr=*/8, /*sr=*/1,
      benchmark::utils::CheckAVX2);
  }

  BENCHMARK_GEMM_BL(qd8_f16_qb4w_gemm_minmax_ukernel_2x8c8__avx2)

  static void qd8_f16_qb4w_gemm_minmax_ukernel_3x8c8__avx2(benchmark::State& state, const char* net) {
    GEMMBenchmark(state,
      xnn_qd8_f16_qb4w_gemm_minmax_ukernel_3x8c8__avx2,
      xnn_init_f16_qb4w_minmax_avx_params,
      xnn_pack_qs8_qb4w_gemm_goi_w,
      /*mr=*/3, /*nr=*/8, /*kr=*/8, /*sr=*/1,
      benchmark::utils::CheckAVX2);
  }

  BENCHMARK_GEMM_BL(qd8_f16_qb4w_gemm_minmax_ukernel_3x8c8__avx2)

  static void qd8_f16_qb4w_gemm_minmax_ukernel_4x8c8__avx2(benchmark::State& state, const char* net) {
    GEMMBenchmark(state,
      xnn_qd8_f16_qb4w_gemm_minmax_ukernel_4x8c8__avx2,
      xnn_init_f16_qb4w_minmax_avx_params,
      xnn_pack_qs8_qb4w_gemm_goi_w,
      /*mr=*/4, /*nr=*/8, /*kr=*/8, /*sr=*/1,
      benchmark::utils::CheckAVX2);
  }

  BENCHMARK_GEMM_BL(qd8_f16_qb4w_gemm_minmax_ukernel_4x8c8__avx2)
#endif  // XNN_ARCH_X86 || XNN_ARCH_X86_64
=======
#if XNN_ENABLE_ARM_I8MM && (XNN_ARCH_ARM || XNN_ARCH_ARM64)
  static void qd8_f16_qb4w_gemm_minmax_ukernel_1x8c8__neoni8mm(benchmark::State& state, const char* net) {
    GEMMBenchmark(state,
      xnn_qd8_f16_qb4w_gemm_minmax_ukernel_1x8c8__neoni8mm,
      xnn_init_f16_qb4w_minmax_scalar_params,
      xnn_pack_qs8_qb4w_gemm_goi_w,
      /*mr=*/1, /*nr=*/8, /*kr=*/8, /*sr=*/1,
      benchmark::utils::CheckNEONI8MM);
  }

  BENCHMARK_GEMM_BL(qd8_f16_qb4w_gemm_minmax_ukernel_1x8c8__neoni8mm)

  static void qd8_f16_qb4w_gemm_minmax_ukernel_1x16c8__neoni8mm(benchmark::State& state, const char* net) {
    GEMMBenchmark(state,
      xnn_qd8_f16_qb4w_gemm_minmax_ukernel_1x16c8__neoni8mm,
      xnn_init_f16_qb4w_minmax_scalar_params,
      xnn_pack_qs8_qb4w_gemm_goi_w,
      /*mr=*/1, /*nr=*/16, /*kr=*/8, /*sr=*/1,
      benchmark::utils::CheckNEONI8MM);
  }

  BENCHMARK_GEMM_BL(qd8_f16_qb4w_gemm_minmax_ukernel_1x16c8__neoni8mm)

  static void qd8_f16_qb4w_gemm_minmax_ukernel_1x32c8__neoni8mm(benchmark::State& state, const char* net) {
    GEMMBenchmark(state,
      xnn_qd8_f16_qb4w_gemm_minmax_ukernel_1x32c8__neoni8mm,
      xnn_init_f16_qb4w_minmax_scalar_params,
      xnn_pack_qs8_qb4w_gemm_goi_w,
      /*mr=*/1, /*nr=*/32, /*kr=*/8, /*sr=*/1,
      benchmark::utils::CheckNEONI8MM);
  }

  BENCHMARK_GEMM_BL(qd8_f16_qb4w_gemm_minmax_ukernel_1x32c8__neoni8mm)

  static void qd8_f16_qb4w_gemm_minmax_ukernel_2x8c8__neoni8mm(benchmark::State& state, const char* net) {
    GEMMBenchmark(state,
      xnn_qd8_f16_qb4w_gemm_minmax_ukernel_2x8c8__neoni8mm,
      xnn_init_f16_qb4w_minmax_scalar_params,
      xnn_pack_qs8_qb4w_gemm_goi_w,
      /*mr=*/2, /*nr=*/8, /*kr=*/8, /*sr=*/1,
      benchmark::utils::CheckNEONI8MM);
  }

  BENCHMARK_GEMM_BL(qd8_f16_qb4w_gemm_minmax_ukernel_2x8c8__neoni8mm)

  static void qd8_f16_qb4w_gemm_minmax_ukernel_2x16c8__neoni8mm(benchmark::State& state, const char* net) {
    GEMMBenchmark(state,
      xnn_qd8_f16_qb4w_gemm_minmax_ukernel_2x16c8__neoni8mm,
      xnn_init_f16_qb4w_minmax_scalar_params,
      xnn_pack_qs8_qb4w_gemm_goi_w,
      /*mr=*/2, /*nr=*/16, /*kr=*/8, /*sr=*/1,
      benchmark::utils::CheckNEONI8MM);
  }

  BENCHMARK_GEMM_BL(qd8_f16_qb4w_gemm_minmax_ukernel_2x16c8__neoni8mm)

  static void qd8_f16_qb4w_gemm_minmax_ukernel_2x32c8__neoni8mm(benchmark::State& state, const char* net) {
    GEMMBenchmark(state,
      xnn_qd8_f16_qb4w_gemm_minmax_ukernel_2x32c8__neoni8mm,
      xnn_init_f16_qb4w_minmax_scalar_params,
      xnn_pack_qs8_qb4w_gemm_goi_w,
      /*mr=*/2, /*nr=*/32, /*kr=*/8, /*sr=*/1,
      benchmark::utils::CheckNEONI8MM);
  }

  BENCHMARK_GEMM_BL(qd8_f16_qb4w_gemm_minmax_ukernel_2x32c8__neoni8mm)

  static void qd8_f16_qb4w_gemm_minmax_ukernel_3x8c8__neoni8mm(benchmark::State& state, const char* net) {
    GEMMBenchmark(state,
      xnn_qd8_f16_qb4w_gemm_minmax_ukernel_3x8c8__neoni8mm,
      xnn_init_f16_qb4w_minmax_scalar_params,
      xnn_pack_qs8_qb4w_gemm_goi_w,
      /*mr=*/3, /*nr=*/8, /*kr=*/8, /*sr=*/1,
      benchmark::utils::CheckNEONI8MM);
  }

  BENCHMARK_GEMM_BL(qd8_f16_qb4w_gemm_minmax_ukernel_3x8c8__neoni8mm)

  static void qd8_f16_qb4w_gemm_minmax_ukernel_3x16c8__neoni8mm(benchmark::State& state, const char* net) {
    GEMMBenchmark(state,
      xnn_qd8_f16_qb4w_gemm_minmax_ukernel_3x16c8__neoni8mm,
      xnn_init_f16_qb4w_minmax_scalar_params,
      xnn_pack_qs8_qb4w_gemm_goi_w,
      /*mr=*/3, /*nr=*/16, /*kr=*/8, /*sr=*/1,
      benchmark::utils::CheckNEONI8MM);
  }

  BENCHMARK_GEMM_BL(qd8_f16_qb4w_gemm_minmax_ukernel_3x16c8__neoni8mm)

  static void qd8_f16_qb4w_gemm_minmax_ukernel_3x32c8__neoni8mm(benchmark::State& state, const char* net) {
    GEMMBenchmark(state,
      xnn_qd8_f16_qb4w_gemm_minmax_ukernel_3x32c8__neoni8mm,
      xnn_init_f16_qb4w_minmax_scalar_params,
      xnn_pack_qs8_qb4w_gemm_goi_w,
      /*mr=*/3, /*nr=*/32, /*kr=*/8, /*sr=*/1,
      benchmark::utils::CheckNEONI8MM);
  }

  BENCHMARK_GEMM_BL(qd8_f16_qb4w_gemm_minmax_ukernel_3x32c8__neoni8mm)

  static void qd8_f16_qb4w_gemm_minmax_ukernel_4x8c8__neoni8mm(benchmark::State& state, const char* net) {
    GEMMBenchmark(state,
      xnn_qd8_f16_qb4w_gemm_minmax_ukernel_4x8c8__neoni8mm,
      xnn_init_f16_qb4w_minmax_scalar_params,
      xnn_pack_qs8_qb4w_gemm_goi_w,
      /*mr=*/4, /*nr=*/8, /*kr=*/8, /*sr=*/1,
      benchmark::utils::CheckNEONI8MM);
  }

  BENCHMARK_GEMM_BL(qd8_f16_qb4w_gemm_minmax_ukernel_4x8c8__neoni8mm)

  static void qd8_f16_qb4w_gemm_minmax_ukernel_4x16c8__neoni8mm(benchmark::State& state, const char* net) {
    GEMMBenchmark(state,
      xnn_qd8_f16_qb4w_gemm_minmax_ukernel_4x16c8__neoni8mm,
      xnn_init_f16_qb4w_minmax_scalar_params,
      xnn_pack_qs8_qb4w_gemm_goi_w,
      /*mr=*/4, /*nr=*/16, /*kr=*/8, /*sr=*/1,
      benchmark::utils::CheckNEONI8MM);
  }

  BENCHMARK_GEMM_BL(qd8_f16_qb4w_gemm_minmax_ukernel_4x16c8__neoni8mm)

  static void qd8_f16_qb4w_gemm_minmax_ukernel_4x32c8__neoni8mm(benchmark::State& state, const char* net) {
    GEMMBenchmark(state,
      xnn_qd8_f16_qb4w_gemm_minmax_ukernel_4x32c8__neoni8mm,
      xnn_init_f16_qb4w_minmax_scalar_params,
      xnn_pack_qs8_qb4w_gemm_goi_w,
      /*mr=*/4, /*nr=*/32, /*kr=*/8, /*sr=*/1,
      benchmark::utils::CheckNEONI8MM);
  }

  BENCHMARK_GEMM_BL(qd8_f16_qb4w_gemm_minmax_ukernel_4x32c8__neoni8mm)

  static void qd8_f16_qb4w_gemm_minmax_ukernel_5x8c8__neoni8mm(benchmark::State& state, const char* net) {
    GEMMBenchmark(state,
      xnn_qd8_f16_qb4w_gemm_minmax_ukernel_5x8c8__neoni8mm,
      xnn_init_f16_qb4w_minmax_scalar_params,
      xnn_pack_qs8_qb4w_gemm_goi_w,
      /*mr=*/5, /*nr=*/8, /*kr=*/8, /*sr=*/1,
      benchmark::utils::CheckNEONI8MM);
  }

  BENCHMARK_GEMM_BL(qd8_f16_qb4w_gemm_minmax_ukernel_5x8c8__neoni8mm)

  static void qd8_f16_qb4w_gemm_minmax_ukernel_5x16c8__neoni8mm(benchmark::State& state, const char* net) {
    GEMMBenchmark(state,
      xnn_qd8_f16_qb4w_gemm_minmax_ukernel_5x16c8__neoni8mm,
      xnn_init_f16_qb4w_minmax_scalar_params,
      xnn_pack_qs8_qb4w_gemm_goi_w,
      /*mr=*/5, /*nr=*/16, /*kr=*/8, /*sr=*/1,
      benchmark::utils::CheckNEONI8MM);
  }

  BENCHMARK_GEMM_BL(qd8_f16_qb4w_gemm_minmax_ukernel_5x16c8__neoni8mm)

  static void qd8_f16_qb4w_gemm_minmax_ukernel_5x32c8__neoni8mm(benchmark::State& state, const char* net) {
    GEMMBenchmark(state,
      xnn_qd8_f16_qb4w_gemm_minmax_ukernel_5x32c8__neoni8mm,
      xnn_init_f16_qb4w_minmax_scalar_params,
      xnn_pack_qs8_qb4w_gemm_goi_w,
      /*mr=*/5, /*nr=*/32, /*kr=*/8, /*sr=*/1,
      benchmark::utils::CheckNEONI8MM);
  }

  BENCHMARK_GEMM_BL(qd8_f16_qb4w_gemm_minmax_ukernel_5x32c8__neoni8mm)

  static void qd8_f16_qb4w_gemm_minmax_ukernel_6x8c8__neoni8mm(benchmark::State& state, const char* net) {
    GEMMBenchmark(state,
      xnn_qd8_f16_qb4w_gemm_minmax_ukernel_6x8c8__neoni8mm,
      xnn_init_f16_qb4w_minmax_scalar_params,
      xnn_pack_qs8_qb4w_gemm_goi_w,
      /*mr=*/6, /*nr=*/8, /*kr=*/8, /*sr=*/1,
      benchmark::utils::CheckNEONI8MM);
  }

  BENCHMARK_GEMM_BL(qd8_f16_qb4w_gemm_minmax_ukernel_6x8c8__neoni8mm)

  static void qd8_f16_qb4w_gemm_minmax_ukernel_6x16c8__neoni8mm(benchmark::State& state, const char* net) {
    GEMMBenchmark(state,
      xnn_qd8_f16_qb4w_gemm_minmax_ukernel_6x16c8__neoni8mm,
      xnn_init_f16_qb4w_minmax_scalar_params,
      xnn_pack_qs8_qb4w_gemm_goi_w,
      /*mr=*/6, /*nr=*/16, /*kr=*/8, /*sr=*/1,
      benchmark::utils::CheckNEONI8MM);
  }

  BENCHMARK_GEMM_BL(qd8_f16_qb4w_gemm_minmax_ukernel_6x16c8__neoni8mm)

  static void qd8_f16_qb4w_gemm_minmax_ukernel_6x32c8__neoni8mm(benchmark::State& state, const char* net) {
    GEMMBenchmark(state,
      xnn_qd8_f16_qb4w_gemm_minmax_ukernel_6x32c8__neoni8mm,
      xnn_init_f16_qb4w_minmax_scalar_params,
      xnn_pack_qs8_qb4w_gemm_goi_w,
      /*mr=*/6, /*nr=*/32, /*kr=*/8, /*sr=*/1,
      benchmark::utils::CheckNEONI8MM);
  }

  BENCHMARK_GEMM_BL(qd8_f16_qb4w_gemm_minmax_ukernel_6x32c8__neoni8mm)

  static void qd8_f16_qb4w_gemm_minmax_ukernel_7x8c8__neoni8mm(benchmark::State& state, const char* net) {
    GEMMBenchmark(state,
      xnn_qd8_f16_qb4w_gemm_minmax_ukernel_7x8c8__neoni8mm,
      xnn_init_f16_qb4w_minmax_scalar_params,
      xnn_pack_qs8_qb4w_gemm_goi_w,
      /*mr=*/7, /*nr=*/8, /*kr=*/8, /*sr=*/1,
      benchmark::utils::CheckNEONI8MM);
  }

  BENCHMARK_GEMM_BL(qd8_f16_qb4w_gemm_minmax_ukernel_7x8c8__neoni8mm)

  static void qd8_f16_qb4w_gemm_minmax_ukernel_7x16c8__neoni8mm(benchmark::State& state, const char* net) {
    GEMMBenchmark(state,
      xnn_qd8_f16_qb4w_gemm_minmax_ukernel_7x16c8__neoni8mm,
      xnn_init_f16_qb4w_minmax_scalar_params,
      xnn_pack_qs8_qb4w_gemm_goi_w,
      /*mr=*/7, /*nr=*/16, /*kr=*/8, /*sr=*/1,
      benchmark::utils::CheckNEONI8MM);
  }

  BENCHMARK_GEMM_BL(qd8_f16_qb4w_gemm_minmax_ukernel_7x16c8__neoni8mm)

  static void qd8_f16_qb4w_gemm_minmax_ukernel_7x32c8__neoni8mm(benchmark::State& state, const char* net) {
    GEMMBenchmark(state,
      xnn_qd8_f16_qb4w_gemm_minmax_ukernel_7x32c8__neoni8mm,
      xnn_init_f16_qb4w_minmax_scalar_params,
      xnn_pack_qs8_qb4w_gemm_goi_w,
      /*mr=*/7, /*nr=*/32, /*kr=*/8, /*sr=*/1,
      benchmark::utils::CheckNEONI8MM);
  }

  BENCHMARK_GEMM_BL(qd8_f16_qb4w_gemm_minmax_ukernel_7x32c8__neoni8mm)

  static void qd8_f16_qb4w_gemm_minmax_ukernel_8x8c8__neoni8mm(benchmark::State& state, const char* net) {
    GEMMBenchmark(state,
      xnn_qd8_f16_qb4w_gemm_minmax_ukernel_8x8c8__neoni8mm,
      xnn_init_f16_qb4w_minmax_scalar_params,
      xnn_pack_qs8_qb4w_gemm_goi_w,
      /*mr=*/8, /*nr=*/8, /*kr=*/8, /*sr=*/1,
      benchmark::utils::CheckNEONI8MM);
  }

  BENCHMARK_GEMM_BL(qd8_f16_qb4w_gemm_minmax_ukernel_8x8c8__neoni8mm)

  static void qd8_f16_qb4w_gemm_minmax_ukernel_8x16c8__neoni8mm(benchmark::State& state, const char* net) {
    GEMMBenchmark(state,
      xnn_qd8_f16_qb4w_gemm_minmax_ukernel_8x16c8__neoni8mm,
      xnn_init_f16_qb4w_minmax_scalar_params,
      xnn_pack_qs8_qb4w_gemm_goi_w,
      /*mr=*/8, /*nr=*/16, /*kr=*/8, /*sr=*/1,
      benchmark::utils::CheckNEONI8MM);
  }

  BENCHMARK_GEMM_BL(qd8_f16_qb4w_gemm_minmax_ukernel_8x16c8__neoni8mm)

  static void qd8_f16_qb4w_gemm_minmax_ukernel_8x32c8__neoni8mm(benchmark::State& state, const char* net) {
    GEMMBenchmark(state,
      xnn_qd8_f16_qb4w_gemm_minmax_ukernel_8x32c8__neoni8mm,
      xnn_init_f16_qb4w_minmax_scalar_params,
      xnn_pack_qs8_qb4w_gemm_goi_w,
      /*mr=*/8, /*nr=*/32, /*kr=*/8, /*sr=*/1,
      benchmark::utils::CheckNEONI8MM);
  }

  BENCHMARK_GEMM_BL(qd8_f16_qb4w_gemm_minmax_ukernel_8x32c8__neoni8mm)
#endif  // XNN_ENABLE_ARM_I8MM && (XNN_ARCH_ARM || XNN_ARCH_ARM64)
>>>>>>> 238494d2


static void qd8_f16_qb4w_gemm_minmax_ukernel_1x2__scalar(benchmark::State& state, const char* net) {
  GEMMBenchmark(state,
    xnn_qd8_f16_qb4w_gemm_minmax_ukernel_1x2__scalar,
    xnn_init_f16_qb4w_minmax_scalar_params,
    xnn_pack_qs8_qb4w_gemm_goi_w,
    /*mr=*/1, /*nr=*/2, /*kr=*/1, /*sr=*/1,
    /*isa_check=*/nullptr);
}

BENCHMARK_GEMM_BL(qd8_f16_qb4w_gemm_minmax_ukernel_1x2__scalar)

static void qd8_f16_qb4w_gemm_minmax_ukernel_1x4__scalar(benchmark::State& state, const char* net) {
  GEMMBenchmark(state,
    xnn_qd8_f16_qb4w_gemm_minmax_ukernel_1x4__scalar,
    xnn_init_f16_qb4w_minmax_scalar_params,
    xnn_pack_qs8_qb4w_gemm_goi_w,
    /*mr=*/1, /*nr=*/4, /*kr=*/1, /*sr=*/1,
    /*isa_check=*/nullptr);
}

BENCHMARK_GEMM_BL(qd8_f16_qb4w_gemm_minmax_ukernel_1x4__scalar)

static void qd8_f16_qb4w_gemm_minmax_ukernel_1x8__scalar(benchmark::State& state, const char* net) {
  GEMMBenchmark(state,
    xnn_qd8_f16_qb4w_gemm_minmax_ukernel_1x8__scalar,
    xnn_init_f16_qb4w_minmax_scalar_params,
    xnn_pack_qs8_qb4w_gemm_goi_w,
    /*mr=*/1, /*nr=*/8, /*kr=*/1, /*sr=*/1,
    /*isa_check=*/nullptr);
}

BENCHMARK_GEMM_BL(qd8_f16_qb4w_gemm_minmax_ukernel_1x8__scalar)

static void qd8_f16_qb4w_gemm_minmax_ukernel_2x2__scalar(benchmark::State& state, const char* net) {
  GEMMBenchmark(state,
    xnn_qd8_f16_qb4w_gemm_minmax_ukernel_2x2__scalar,
    xnn_init_f16_qb4w_minmax_scalar_params,
    xnn_pack_qs8_qb4w_gemm_goi_w,
    /*mr=*/2, /*nr=*/2, /*kr=*/1, /*sr=*/1,
    /*isa_check=*/nullptr);
}

BENCHMARK_GEMM_BL(qd8_f16_qb4w_gemm_minmax_ukernel_2x2__scalar)

static void qd8_f16_qb4w_gemm_minmax_ukernel_2x4__scalar(benchmark::State& state, const char* net) {
  GEMMBenchmark(state,
    xnn_qd8_f16_qb4w_gemm_minmax_ukernel_2x4__scalar,
    xnn_init_f16_qb4w_minmax_scalar_params,
    xnn_pack_qs8_qb4w_gemm_goi_w,
    /*mr=*/2, /*nr=*/4, /*kr=*/1, /*sr=*/1,
    /*isa_check=*/nullptr);
}

BENCHMARK_GEMM_BL(qd8_f16_qb4w_gemm_minmax_ukernel_2x4__scalar)

static void qd8_f16_qb4w_gemm_minmax_ukernel_2x8__scalar(benchmark::State& state, const char* net) {
  GEMMBenchmark(state,
    xnn_qd8_f16_qb4w_gemm_minmax_ukernel_2x8__scalar,
    xnn_init_f16_qb4w_minmax_scalar_params,
    xnn_pack_qs8_qb4w_gemm_goi_w,
    /*mr=*/2, /*nr=*/8, /*kr=*/1, /*sr=*/1,
    /*isa_check=*/nullptr);
}

BENCHMARK_GEMM_BL(qd8_f16_qb4w_gemm_minmax_ukernel_2x8__scalar)

static void qd8_f16_qb4w_gemm_minmax_ukernel_4x4__scalar(benchmark::State& state, const char* net) {
  GEMMBenchmark(state,
    xnn_qd8_f16_qb4w_gemm_minmax_ukernel_4x4__scalar,
    xnn_init_f16_qb4w_minmax_scalar_params,
    xnn_pack_qs8_qb4w_gemm_goi_w,
    /*mr=*/4, /*nr=*/4, /*kr=*/1, /*sr=*/1,
    /*isa_check=*/nullptr);
}

BENCHMARK_GEMM_BL(qd8_f16_qb4w_gemm_minmax_ukernel_4x4__scalar)

#if XNN_ENABLE_ARM_DOTPROD && XNN_ENABLE_ARM_FP16_VECTOR && (XNN_ARCH_ARM || XNN_ARCH_ARM64)
  static void qd8_f16_qb4w_gemm_minmax_ukernel_1x8c4__neondotfp16arith(benchmark::State& state, const char* net) {
    GEMMBenchmark(state,
      xnn_qd8_f16_qb4w_gemm_minmax_ukernel_1x8c4__neondotfp16arith,
      xnn_init_f16_qb4w_minmax_scalar_params,
      xnn_pack_qs8_qb4w_gemm_goi_w,
      /*mr=*/1, /*nr=*/8, /*kr=*/4, /*sr=*/1,
      benchmark::utils::CheckNEONDOT);
  }

  BENCHMARK_GEMM_BL(qd8_f16_qb4w_gemm_minmax_ukernel_1x8c4__neondotfp16arith)

  static void qd8_f16_qb4w_gemm_minmax_ukernel_1x16c4__neondotfp16arith(benchmark::State& state, const char* net) {
    GEMMBenchmark(state,
      xnn_qd8_f16_qb4w_gemm_minmax_ukernel_1x16c4__neondotfp16arith,
      xnn_init_f16_qb4w_minmax_scalar_params,
      xnn_pack_qs8_qb4w_gemm_goi_w,
      /*mr=*/1, /*nr=*/16, /*kr=*/4, /*sr=*/1,
      benchmark::utils::CheckNEONDOT);
  }

  BENCHMARK_GEMM_BL(qd8_f16_qb4w_gemm_minmax_ukernel_1x16c4__neondotfp16arith)

  static void qd8_f16_qb4w_gemm_minmax_ukernel_2x8c4__neondotfp16arith(benchmark::State& state, const char* net) {
    GEMMBenchmark(state,
      xnn_qd8_f16_qb4w_gemm_minmax_ukernel_2x8c4__neondotfp16arith,
      xnn_init_f16_qb4w_minmax_scalar_params,
      xnn_pack_qs8_qb4w_gemm_goi_w,
      /*mr=*/2, /*nr=*/8, /*kr=*/4, /*sr=*/1,
      benchmark::utils::CheckNEONDOT);
  }

  BENCHMARK_GEMM_BL(qd8_f16_qb4w_gemm_minmax_ukernel_2x8c4__neondotfp16arith)

  static void qd8_f16_qb4w_gemm_minmax_ukernel_2x16c4__neondotfp16arith(benchmark::State& state, const char* net) {
    GEMMBenchmark(state,
      xnn_qd8_f16_qb4w_gemm_minmax_ukernel_2x16c4__neondotfp16arith,
      xnn_init_f16_qb4w_minmax_scalar_params,
      xnn_pack_qs8_qb4w_gemm_goi_w,
      /*mr=*/2, /*nr=*/16, /*kr=*/4, /*sr=*/1,
      benchmark::utils::CheckNEONDOT);
  }

  BENCHMARK_GEMM_BL(qd8_f16_qb4w_gemm_minmax_ukernel_2x16c4__neondotfp16arith)

  static void qd8_f16_qb4w_gemm_minmax_ukernel_3x8c4__neondotfp16arith(benchmark::State& state, const char* net) {
    GEMMBenchmark(state,
      xnn_qd8_f16_qb4w_gemm_minmax_ukernel_3x8c4__neondotfp16arith,
      xnn_init_f16_qb4w_minmax_scalar_params,
      xnn_pack_qs8_qb4w_gemm_goi_w,
      /*mr=*/3, /*nr=*/8, /*kr=*/4, /*sr=*/1,
      benchmark::utils::CheckNEONDOT);
  }

  BENCHMARK_GEMM_BL(qd8_f16_qb4w_gemm_minmax_ukernel_3x8c4__neondotfp16arith)

  static void qd8_f16_qb4w_gemm_minmax_ukernel_3x16c4__neondotfp16arith(benchmark::State& state, const char* net) {
    GEMMBenchmark(state,
      xnn_qd8_f16_qb4w_gemm_minmax_ukernel_3x16c4__neondotfp16arith,
      xnn_init_f16_qb4w_minmax_scalar_params,
      xnn_pack_qs8_qb4w_gemm_goi_w,
      /*mr=*/3, /*nr=*/16, /*kr=*/4, /*sr=*/1,
      benchmark::utils::CheckNEONDOT);
  }

  BENCHMARK_GEMM_BL(qd8_f16_qb4w_gemm_minmax_ukernel_3x16c4__neondotfp16arith)

  static void qd8_f16_qb4w_gemm_minmax_ukernel_4x8c4__neondotfp16arith(benchmark::State& state, const char* net) {
    GEMMBenchmark(state,
      xnn_qd8_f16_qb4w_gemm_minmax_ukernel_4x8c4__neondotfp16arith,
      xnn_init_f16_qb4w_minmax_scalar_params,
      xnn_pack_qs8_qb4w_gemm_goi_w,
      /*mr=*/4, /*nr=*/8, /*kr=*/4, /*sr=*/1,
      benchmark::utils::CheckNEONDOT);
  }

  BENCHMARK_GEMM_BL(qd8_f16_qb4w_gemm_minmax_ukernel_4x8c4__neondotfp16arith)

  static void qd8_f16_qb4w_gemm_minmax_ukernel_4x16c4__neondotfp16arith(benchmark::State& state, const char* net) {
    GEMMBenchmark(state,
      xnn_qd8_f16_qb4w_gemm_minmax_ukernel_4x16c4__neondotfp16arith,
      xnn_init_f16_qb4w_minmax_scalar_params,
      xnn_pack_qs8_qb4w_gemm_goi_w,
      /*mr=*/4, /*nr=*/16, /*kr=*/4, /*sr=*/1,
      benchmark::utils::CheckNEONDOT);
  }

  BENCHMARK_GEMM_BL(qd8_f16_qb4w_gemm_minmax_ukernel_4x16c4__neondotfp16arith)

  static void qd8_f16_qb4w_gemm_minmax_ukernel_5x8c4__neondotfp16arith(benchmark::State& state, const char* net) {
    GEMMBenchmark(state,
      xnn_qd8_f16_qb4w_gemm_minmax_ukernel_5x8c4__neondotfp16arith,
      xnn_init_f16_qb4w_minmax_scalar_params,
      xnn_pack_qs8_qb4w_gemm_goi_w,
      /*mr=*/5, /*nr=*/8, /*kr=*/4, /*sr=*/1,
      benchmark::utils::CheckNEONDOT);
  }

  BENCHMARK_GEMM_BL(qd8_f16_qb4w_gemm_minmax_ukernel_5x8c4__neondotfp16arith)

  static void qd8_f16_qb4w_gemm_minmax_ukernel_5x16c4__neondotfp16arith(benchmark::State& state, const char* net) {
    GEMMBenchmark(state,
      xnn_qd8_f16_qb4w_gemm_minmax_ukernel_5x16c4__neondotfp16arith,
      xnn_init_f16_qb4w_minmax_scalar_params,
      xnn_pack_qs8_qb4w_gemm_goi_w,
      /*mr=*/5, /*nr=*/16, /*kr=*/4, /*sr=*/1,
      benchmark::utils::CheckNEONDOT);
  }

  BENCHMARK_GEMM_BL(qd8_f16_qb4w_gemm_minmax_ukernel_5x16c4__neondotfp16arith)

  static void qd8_f16_qb4w_gemm_minmax_ukernel_6x8c4__neondotfp16arith(benchmark::State& state, const char* net) {
    GEMMBenchmark(state,
      xnn_qd8_f16_qb4w_gemm_minmax_ukernel_6x8c4__neondotfp16arith,
      xnn_init_f16_qb4w_minmax_scalar_params,
      xnn_pack_qs8_qb4w_gemm_goi_w,
      /*mr=*/6, /*nr=*/8, /*kr=*/4, /*sr=*/1,
      benchmark::utils::CheckNEONDOT);
  }

  BENCHMARK_GEMM_BL(qd8_f16_qb4w_gemm_minmax_ukernel_6x8c4__neondotfp16arith)

  static void qd8_f16_qb4w_gemm_minmax_ukernel_6x16c4__neondotfp16arith(benchmark::State& state, const char* net) {
    GEMMBenchmark(state,
      xnn_qd8_f16_qb4w_gemm_minmax_ukernel_6x16c4__neondotfp16arith,
      xnn_init_f16_qb4w_minmax_scalar_params,
      xnn_pack_qs8_qb4w_gemm_goi_w,
      /*mr=*/6, /*nr=*/16, /*kr=*/4, /*sr=*/1,
      benchmark::utils::CheckNEONDOT);
  }

  BENCHMARK_GEMM_BL(qd8_f16_qb4w_gemm_minmax_ukernel_6x16c4__neondotfp16arith)
#endif  // XNN_ENABLE_ARM_DOTPROD && XNN_ENABLE_ARM_FP16_VECTOR && (XNN_ARCH_ARM || XNN_ARCH_ARM64)


#ifndef XNNPACK_BENCHMARK_NO_MAIN
BENCHMARK_MAIN();
#endif<|MERGE_RESOLUTION|>--- conflicted
+++ resolved
@@ -18,7 +18,8 @@
 #include "xnnpack/pack.h"
 
 
-<<<<<<< HEAD
+
+
 #if XNN_ARCH_X86 || XNN_ARCH_X86_64
   static void qd8_f16_qb4w_gemm_minmax_ukernel_1x8c8__avx2(benchmark::State& state, const char* net) {
     GEMMBenchmark(state,
@@ -64,8 +65,8 @@
 
   BENCHMARK_GEMM_BL(qd8_f16_qb4w_gemm_minmax_ukernel_4x8c8__avx2)
 #endif  // XNN_ARCH_X86 || XNN_ARCH_X86_64
-=======
-#if XNN_ENABLE_ARM_I8MM && (XNN_ARCH_ARM || XNN_ARCH_ARM64)
+
+    #if XNN_ENABLE_ARM_I8MM && (XNN_ARCH_ARM || XNN_ARCH_ARM64)
   static void qd8_f16_qb4w_gemm_minmax_ukernel_1x8c8__neoni8mm(benchmark::State& state, const char* net) {
     GEMMBenchmark(state,
       xnn_qd8_f16_qb4w_gemm_minmax_ukernel_1x8c8__neoni8mm,
@@ -330,7 +331,9 @@
 
   BENCHMARK_GEMM_BL(qd8_f16_qb4w_gemm_minmax_ukernel_8x32c8__neoni8mm)
 #endif  // XNN_ENABLE_ARM_I8MM && (XNN_ARCH_ARM || XNN_ARCH_ARM64)
->>>>>>> 238494d2
+
+
+    
 
 
 static void qd8_f16_qb4w_gemm_minmax_ukernel_1x2__scalar(benchmark::State& state, const char* net) {
